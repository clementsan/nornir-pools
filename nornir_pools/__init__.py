--- conflicted
+++ resolved
@@ -1,5 +1,6 @@
 ''' 
-<<<<<<< HEAD
+
+nornir_pools aims to provide a consistent interface around four different multi-threading and clustering libraries available to Python.
 
 The use pattern for pools is:
 
@@ -10,15 +11,6 @@
 
 Steps 3 and 4 can be skipped if output is not required.  In this case wait_completion can be called on the pool to delay until all tasks have completed.  Note that in this pattern exceptions may be lost.
  
-=======
-----------------------------------
-nornir_pools
-----------------------------------
-
-nornir_pools aims to provide a consistent interface around four different multi-threading and clustering libraries available to Python.
-
-
->>>>>>> efb3d2b3
 Pool Creation
 -------------
 
@@ -39,24 +31,17 @@
 .. autofunction:: GetProcessPool
 .. autofunction:: GetParallelPythonPool
 
-<<<<<<< HEAD
 Global pools
 ------------
 
 Most callers will not care about getting a specific pool.  These functions always return the same pool.
 
-=======
->>>>>>> efb3d2b3
 .. autofunction:: GetGlobalThreadPool
 .. autofunction:: GetGlobalMultithreadingPool
 .. autofunction:: GetGlobalProcessPool
 .. autofunction:: GetGlobalClusterPool
 
-<<<<<<< HEAD
  
-=======
-
->>>>>>> efb3d2b3
 Pool Objects
 ------------
 .. automodule:: nornir_pools.poolbase
